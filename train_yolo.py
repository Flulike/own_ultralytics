from ultralytics import YOLO

import os
import sys

# 添加项目根目录到Python路径
project_root = os.path.dirname(os.path.abspath(__file__))
os.environ["PYTHONPATH"] = f"{project_root}:{os.environ.get('PYTHONPATH', '')}"

<<<<<<< HEAD
device = [0, 1]

# Load a model
model = YOLO("yolo11x.yaml")  # build a new model from YAML
model = YOLO("yolo11x.pt")  # load a pretrained model (recommended for training)
model = YOLO("yolo11x.yaml").load("yolo11x.pt")  # build from YAML and transfer weights
=======
device = [1]

# Load a model
model = YOLO("yolo12x.yaml")  # build a new model from YAML
model = YOLO("yolo12x.pt")  # load a pretrained model (recommended for training)
model = YOLO("yolo12x.yaml").load("yolo12x.pt")  # build from YAML and transfer weights
>>>>>>> e3896461

project = "results/ultralytics/yolov12/x"

# Train the model
<<<<<<< HEAD
results = model.train(data="ultralytics/cfg/datasets/Fisheye.yaml", epochs=200, device=device, project=project, batch=16, optimizer='SGD',  name='Fisheye_vml4_')
=======
results = model.train(data="ultralytics/cfg/datasets/VisDrone.yaml", epochs=300, imgsz=640, device=device, project=project, batch=12, optimizer='SGD',  name='visdrone_vml6_', pretrained=False)
>>>>>>> e3896461
<|MERGE_RESOLUTION|>--- conflicted
+++ resolved
@@ -7,27 +7,14 @@
 project_root = os.path.dirname(os.path.abspath(__file__))
 os.environ["PYTHONPATH"] = f"{project_root}:{os.environ.get('PYTHONPATH', '')}"
 
-<<<<<<< HEAD
-device = [0, 1]
-
-# Load a model
-model = YOLO("yolo11x.yaml")  # build a new model from YAML
-model = YOLO("yolo11x.pt")  # load a pretrained model (recommended for training)
-model = YOLO("yolo11x.yaml").load("yolo11x.pt")  # build from YAML and transfer weights
-=======
 device = [1]
 
 # Load a model
 model = YOLO("yolo12x.yaml")  # build a new model from YAML
 model = YOLO("yolo12x.pt")  # load a pretrained model (recommended for training)
 model = YOLO("yolo12x.yaml").load("yolo12x.pt")  # build from YAML and transfer weights
->>>>>>> e3896461
 
 project = "results/ultralytics/yolov12/x"
 
 # Train the model
-<<<<<<< HEAD
-results = model.train(data="ultralytics/cfg/datasets/Fisheye.yaml", epochs=200, device=device, project=project, batch=16, optimizer='SGD',  name='Fisheye_vml4_')
-=======
-results = model.train(data="ultralytics/cfg/datasets/VisDrone.yaml", epochs=300, imgsz=640, device=device, project=project, batch=12, optimizer='SGD',  name='visdrone_vml6_', pretrained=False)
->>>>>>> e3896461
+results = model.train(data="ultralytics/cfg/datasets/VisDrone.yaml", epochs=300, imgsz=640, device=device, project=project, batch=12, optimizer='SGD',  name='visdrone_vml6_', pretrained=False)