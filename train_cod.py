from ultralytics import YOLO

device = [0, 1]

# Load a model
model = YOLO("yolo11x.yaml")  # build a new model from YAML
model = YOLO("yolo11x.pt")  # load a pretrained model (recommended for training)
model = YOLO("yolo11x.yaml").load("yolo11x.pt")  # build from YAML and transfer weights

project = "results/ultralytics/yolov11/x"

# Train the model
results = model.train(
    data="ultralytics/cfg/datasets/CODrone.yaml", 
<<<<<<< HEAD
    epochs=300, 
=======
    epochs=200, 
>>>>>>> e3896461
    device=device, 
    project=project, 
    batch=16, 
    optimizer='SGD',  
    name='codrone_vml4_',)<|MERGE_RESOLUTION|>--- conflicted
+++ resolved
@@ -12,11 +12,7 @@
 # Train the model
 results = model.train(
     data="ultralytics/cfg/datasets/CODrone.yaml", 
-<<<<<<< HEAD
     epochs=300, 
-=======
-    epochs=200, 
->>>>>>> e3896461
     device=device, 
     project=project, 
     batch=16, 
