import torch
import torch.nn as nn
import torch.nn.functional as F
from functools import partial
from ultralytics.utils.torch_utils import fuse_conv_and_bn

from .block import C3k2
from .conv import Conv, DWConv, GhostConv, LightConv, RepConv, autopad
from .transformer import TransformerBlock

import einops
from einops import rearrange
from timm.models.layers import to_2tuple, trunc_normal_

# from basicsr.archs.arch_util import LayerNorm2d
from timm.models.layers import LayerNorm2d
# from natten.functional import na2d_qk, na2d_av


class DropPath(nn.Module):
    """Drop paths (Stochastic Depth) per sample (when applied in main path of residual blocks)."""
    def __init__(self, drop_prob=None):
        super(DropPath, self).__init__()
        self.drop_prob = drop_prob

    def forward(self, x):
        if self.drop_prob == 0. or not self.training:
            return x
        keep_prob = 1 - self.drop_prob
        shape = (x.shape[0],) + (1,) * (x.ndim - 1)
        random_tensor = keep_prob + torch.rand(shape, dtype=x.dtype, device=x.device)
        random_tensor.floor_()
        output = x.div(keep_prob) * random_tensor
        return output

__all__= (
    "DepthwiseSeparableConv",
    "WaveletDownsampleWrapper",
    "CED",
<<<<<<< HEAD
    # "GGmix",
    # "DeformableNeighborhoodAttention",
=======
    "GatedABlock",
    "GatedA2C2f",
    "AdaptiveGatedC3k2",
>>>>>>> 15ed1010
)

#region WaveletDownsampleWrapper
class HaarWavelet(nn.Module):
    # 使用例：- [-1, 1, WaveletDownsampleWrapper, [256]]
    def __init__(self, in_channels, grad=True):
        super(HaarWavelet, self).__init__()
        self.in_channels = in_channels
        self.grad = grad

    def forward(self, x, rev=False):
        if not rev:
            # 正向小波变换
            out = x.reshape([x.shape[0], self.in_channels, 4, x.shape[2] // 2, x.shape[3] // 2])
            out = out.permute(0, 2, 1, 3, 4).reshape([x.shape[0], 4 * self.in_channels, x.shape[2] // 2, x.shape[3] // 2])
        else:
            # 逆向小波变换
            out = x.reshape([x.shape[0], 4, self.in_channels, x.shape[2], x.shape[3]])
            out = out.permute(0, 2, 1, 3, 4).reshape([x.shape[0], self.in_channels, x.shape[2] * 2, x.shape[3] * 2])
        return out

class WFD(nn.Module):
    def __init__(self, dim_in, dim, need=False):
        super(WFD, self).__init__()
        self.need = need
        if need:
            self.first_conv = nn.Conv2d(dim_in, dim, kernel_size=1, padding=0)
            self.HaarWavelet = HaarWavelet(dim, grad=False)
            self.dim = dim
        else:
            self.HaarWavelet = HaarWavelet(dim_in, grad=False)
            self.dim = dim_in

    def forward(self, x):
        if self.need:
            x = self.first_conv(x)
        
        haar = self.HaarWavelet(x, rev=False)
        a = haar.narrow(1, 0, self.dim)
        h = haar.narrow(1, self.dim, self.dim)
        v = haar.narrow(1, self.dim*2, self.dim) 
        d = haar.narrow(1, self.dim*3, self.dim)

        return a, h+v+d

class WaveletDownsampleWrapper(nn.Module):
    def __init__(self, in_channels, use_conv=True):
        super().__init__()
        k=3
        d=2
        self.wfd = WFD(dim_in=in_channels, dim=in_channels, need=use_conv)
        self.attn = nn.MultiheadAttention(embed_dim=in_channels, num_heads=8, batch_first=True)
        self.conv = nn.Sequential(
            nn.Conv2d(in_channels, in_channels, k, padding=k//2, groups=in_channels),
            nn.Conv2d(in_channels, in_channels, k, stride=1, padding=((k//2)*d), groups=in_channels, dilation=d))      
    def forward(self, x):
        a, hvd = self.wfd(x)
        B, C, H, W = a.shape
        a_flat = a.view(B, C, H * W).permute(0, 2, 1)  # [B, H*W, C]

        attn_out, _ = self.attn(a_flat, a_flat, a_flat)  # [B, H*W, C]
        attn_out = attn_out.permute(0, 2, 1).view(B, C, H, W)  # [B, C, H, W]
        conv_out = self.conv(hvd)  # [B, C, H, W]

        return attn_out + conv_out  # [B, C, H, W]
    
def autopad(k, p=None):
    """
    Automatically set padding = k//2 if not specified, to preserve spatial dims.
    """
    return k // 2 if p is None else p
#endregion

class CED(nn.Module):
    # 使用例：- [-1, 1, CED,  [256, 0.5]] 
    """
    Channel Expansion + Depthwise (CED) block:
      1) 1x1 conv to reduce channels to c = int(c2 * e)
      2) depthwise conv 3x3
      3) spatial downsample by splitting and concatenating 2x2 grids
      4) 1x1 conv to expand back to c2 channels

    Args:
        c1 (int): input channels
        c2 (int): output channels
        e (float): expansion ratio for intermediate channels
    """
    def __init__(self, c1: int, c2: int, e: float = 0.5):
        super().__init__()
        # intermediate channels
        self.c = int(c2 * e)

        # reduce channels
        self.cv1 = nn.Sequential(
            nn.Conv2d(c1, self.c, kernel_size=1, stride=1, padding=0, bias=False),
            nn.BatchNorm2d(self.c),
            nn.SiLU()
        )

        # depthwise conv
        self.dwconv = nn.Sequential(
            nn.Conv2d(
                self.c, self.c,
                kernel_size=3, stride=1,
                padding=autopad(3),
                groups=self.c,
                bias=False
            ),
            nn.BatchNorm2d(self.c),
            nn.SiLU()
        )

        # expand + merge
        self.cv2 = nn.Sequential(
            nn.Conv2d(self.c * 4, c2, kernel_size=1, stride=1, padding=0, bias=False),
            nn.BatchNorm2d(c2)
            # no activation by default; add nn.SiLU() if desired
        )

    def forward(self, x: torch.Tensor) -> torch.Tensor:
        # 1x1 -> depthwise
        x = self.dwconv(self.cv1(x))

        # split into 4 sub-samplings
        # top-left, bottom-left, top-right, bottom-right
        x = torch.cat([
            x[..., ::2, ::2],    # even rows, even cols
            x[..., 1::2, ::2],   # odd rows, even cols
            x[..., ::2, 1::2],   # even rows, odd cols
            x[..., 1::2, 1::2],  # odd rows, odd cols
        ], dim=1)

        # final 1x1 conv to c2
        return self.cv2(x)

class DepthwiseSeparableConv(nn.Module):
    def __init__(self, in_channels, out_channels, kernel_size=3, stride=1, padding=1, bottleneck_ratio=0.5, groups=4):
        """
        :param in_channels: 输入通道数
        :param out_channels: 输出通道数
        :param kernel_size: 卷积核大小
        :param stride: 步幅
        :param padding: 填充
        :param bottleneck_ratio: 用于瓶颈层的通道缩减比例
        :param groups: 逐点卷积的分组数
        """
        super().__init__()
        bottleneck_channels = int(in_channels * bottleneck_ratio)
        
        # 深度卷积
        self.depthwise = nn.Conv2d(
            in_channels, in_channels, kernel_size, stride=stride, padding=padding, groups=in_channels
        )
        
        # 瓶颈层降维
        self.bottleneck = nn.Conv2d(in_channels, bottleneck_channels, kernel_size=1, stride=1, padding=0)
        
        # 分组逐点卷积
        self.pointwise = nn.Conv2d(
            bottleneck_channels, out_channels, kernel_size=1, stride=1, padding=0, groups=groups
        )

    def forward(self, x):
        x = self.depthwise(x)
        x = self.bottleneck(x)
        x = self.pointwise(x)
        return x
<<<<<<< HEAD

FUSED = True
class DeformableNeighborhoodAttention(nn.Module):

# 使用例：- [-1, 1, DeformableNeighborhoodAttention, [512, 8, 7]]  # 参数: dim, num_heads, kernel_size
    def __init__(
        self,
        dim: int,
        num_heads: int,
        kernel_size: int,
        dilation: int = 1,
        offset_range_factor=1.0,
        stride=1,
        use_pe=True,
        dwc_pe=True,
        no_off=False,
        fixed_pe=False,
        is_causal: bool = False,
        rel_pos_bias: bool = False,
        attn_drop: float = 0.0,
        proj_drop: float = 0.0,
    ):

        super().__init__()
        n_head_channels = dim // num_heads
        n_groups = num_heads
        self.dwc_pe = dwc_pe
        self.n_head_channels = n_head_channels
        self.scale = self.n_head_channels ** -0.5
        self.n_heads = num_heads
        self.nc = n_head_channels * num_heads
        self.n_groups = num_heads
        self.n_group_channels = self.nc // self.n_groups
        self.n_group_heads = self.n_heads // self.n_groups
        self.use_pe = use_pe
        self.fixed_pe = fixed_pe
        self.no_off = no_off
        self.offset_range_factor = offset_range_factor
        self.ksize = kernel_size
        self.kernel_size = (kernel_size, kernel_size)
        self.stride = stride
        self.dilation = dilation
        self.is_causal = is_causal
        kk = self.ksize
        pad_size = kk // 2 if kk != stride else 0

        self.conv_offset = nn.Sequential(
            nn.Conv2d(self.n_group_channels, self.n_group_channels,
                      kk, stride, pad_size, groups=self.n_group_channels),
            LayerNorm2d(self.n_group_channels),
            nn.GELU(),
            nn.Conv2d(self.n_group_channels, 2, 1, 1, 0, bias=False)
        )
        if self.no_off:
            for m in self.conv_offset.parameters():
                m.requires_grad_(False)

        self.proj_q = nn.Conv2d(
            self.nc, self.nc,
            kernel_size=1, stride=1, padding=0
        )

        self.proj_k = nn.Conv2d(
            self.nc, self.nc,
            kernel_size=1, stride=1, padding=0
        )

        self.proj_v = nn.Conv2d(
            self.nc, self.nc,
            kernel_size=1, stride=1, padding=0
        )

        self.proj_out = nn.Conv2d(
            self.nc, self.nc,
            kernel_size=1, stride=1, padding=0
        )

        if rel_pos_bias:
            self.rpb = nn.Parameter(
                torch.zeros(
                    num_heads,
                    (2 * self.kernel_size[0] - 1),
                    (2 * self.kernel_size[1] - 1),
                )
            )
            trunc_normal_(self.rpb, std=0.02, mean=0.0, a=-2.0, b=2.0)
        else:
            self.register_parameter("rpb", None)

        self.proj_drop = nn.Dropout(proj_drop, inplace=True)
        self.attn_drop = nn.Dropout(attn_drop, inplace=True)

        self.rpe_table = nn.Conv2d(
            self.nc, self.nc, kernel_size=3, stride=1, padding=1, groups=self.nc)

    @torch.no_grad()
    def _get_ref_points(self, H_key, W_key, B, dtype, device):

        ref_y, ref_x = torch.meshgrid(
            torch.linspace(0.5, H_key - 0.5, H_key,
                           dtype=dtype, device=device),
            torch.linspace(0.5, W_key - 0.5, W_key,
                           dtype=dtype, device=device),
            indexing='ij'
        )
        ref = torch.stack((ref_y, ref_x), -1)
        ref[..., 1].div_(W_key - 1.0).mul_(2.0).sub_(1.0)
        ref[..., 0].div_(H_key - 1.0).mul_(2.0).sub_(1.0)
        ref = ref[None, ...].expand(
            B * self.n_groups, -1, -1, -1)  # B * g H W 2

        return ref

    @torch.no_grad()
    def _get_q_grid(self, H, W, B, dtype, device):

        ref_y, ref_x = torch.meshgrid(
            torch.arange(0, H, dtype=dtype, device=device),
            torch.arange(0, W, dtype=dtype, device=device),
            indexing='ij'
        )
        ref = torch.stack((ref_y, ref_x), -1)
        ref[..., 1].div_(W - 1.0).mul_(2.0).sub_(1.0)
        ref[..., 0].div_(H - 1.0).mul_(2.0).sub_(1.0)
        ref = ref[None, ...].expand(
            B * self.n_groups, -1, -1, -1)  # B * g H W 2

        return ref

    def forward(self, x):

        B, C, H, W = x.size()
        dtype, device = x.dtype, x.device

        q = self.proj_q(x)
        q_off = einops.rearrange(
            q, 'b (g c) h w -> (b g) c h w', g=self.n_groups, c=self.n_group_channels)
        offset = self.conv_offset(q_off).contiguous()  # B * g 2 Hg Wg

        Hk, Wk = offset.size(2), offset.size(3)

        if self.offset_range_factor >= 0 and not self.no_off:
            offset_range = torch.tensor(
                [1.0 / (Hk - 1.0), 1.0 / (Wk - 1.0)], device=device).reshape(1, 2, 1, 1)
            offset = offset.tanh().mul(offset_range).mul(self.offset_range_factor)

        offset = einops.rearrange(offset, 'b p h w -> b h w p')
        reference = self._get_ref_points(Hk, Wk, B, dtype, device)

        if self.no_off:
            offset = offset.fill_(0.0)

        if self.offset_range_factor >= 0:
            pos = offset + reference
        else:
            pos = (offset + reference).clamp(-1., +1.)

        if self.no_off:
            x_sampled = F.avg_pool2d(
                x, kernel_size=self.stride, stride=self.stride)
            assert x_sampled.size(2) == Hk and x_sampled.size(
                3) == Wk, f"Size is {x_sampled.size()}"
        else:
            x_sampled = F.grid_sample(
                input=x.reshape(B * self.n_groups,
                                self.n_group_channels, H, W),
                grid=pos[..., (1, 0)],  # y, x -> x, y
                mode='bilinear', align_corners=True)  # B * g, Cg, Hg, Wg

        x_sampled = x_sampled.reshape(B, C, H, W)

        residual_lepe = self.rpe_table(q)

        if self.rpb is not None or not FUSED:
            q = einops.rearrange(q, 'b (g c) h w -> b g h w c',
                                 g=self.n_groups, b=B, c=self.n_group_channels, h=H, w=W)
            k = einops.rearrange(self.proj_k(x_sampled), 'b (g c) h w -> b g h w c',
                                 g=self.n_groups, b=B, c=self.n_group_channels, h=H, w=W)
            v = einops.rearrange(self.proj_v(x_sampled), 'b (g c) h w -> b g h w c',
                                 g=self.n_groups, b=B, c=self.n_group_channels, h=H, w=W)

            q = q*self.scale
            attn = na2d_qk(
                q,
                k,
                kernel_size=self.kernel_size,
                dilation=self.dilation,
                is_causal=self.is_causal,
                rpb=self.rpb,
            )
            attn = attn.softmax(dim=-1)
            attn = self.attn_drop(attn)
            out = na2d_av(
                attn,
                v,
                kernel_size=self.kernel_size,
                dilation=self.dilation,
                is_causal=self.is_causal,
            )
            out = einops.rearrange(out, 'b g h w c -> b (g c) h w')

        else:
            q = einops.rearrange(q, 'b (g c) h w -> b h w g c',
                                 g=self.n_groups, b=B, c=self.n_group_channels, h=H, w=W)
            k = einops.rearrange(self.proj_k(x_sampled), 'b (g c) h w -> b h w g c',
                                 g=self.n_groups, b=B, c=self.n_group_channels, h=H, w=W)
            v = einops.rearrange(self.proj_v(x_sampled), 'b (g c) h w -> b h w g c',
                                 g=self.n_groups, b=B, c=self.n_group_channels, h=H, w=W)
            out = na2d(
                q,
                k,
                v,
                kernel_size=self.kernel_size,
                dilation=self.dilation,
                is_causal=self.is_causal,
                rpb=self.rpb,
                scale=self.scale,
            )
            out = out.reshape(B, H, W, C).permute(0, 3, 1, 2)

        if self.use_pe and self.dwc_pe:
            out = out + residual_lepe

        y = self.proj_drop(self.proj_out(out))

        return y
#endregion
=======
    

class GatedABlock(nn.Module):
    """
    Gated Area-attention block combining area attention with gated mechanism.
    
    This module integrates:
    - Area-based attention for spatial feature processing
    - Gated mechanism for dynamic feature selection
    - Residual connections for stable training
    
    Args:
        dim (int): Number of input channels
        num_heads (int): Number of attention heads
        mlp_ratio (float): MLP expansion ratio for the FFN
        area (int): Number of areas for spatial division
        gate_ratio (float): Not used in current implementation (kept for compatibility)
    """
    def __init__(self, dim, num_heads=8, mlp_ratio=2.0, area=1, gate_ratio=0.5):
        super().__init__()
        
        # Area attention component (from A2C2f)
        self.area_attn = self._create_area_attention(dim, num_heads, area)
        
        # Gated mechanism component - simplified approach
        self.gate_proj = nn.Sequential(
            nn.Conv2d(dim, dim, 1, bias=False),
            nn.BatchNorm2d(dim),
            nn.Sigmoid()  # Direct gating signal
        )
        
        # Gated FFN - processes the gated input
        self.gated_ffn = nn.Sequential(
            nn.Conv2d(dim, int(dim * mlp_ratio), 1, bias=False),
            nn.BatchNorm2d(int(dim * mlp_ratio)),
            nn.GELU(),
            nn.Conv2d(int(dim * mlp_ratio), dim, 1, bias=False),
            nn.BatchNorm2d(dim)
        )
        
        # Learnable mixing weight
        self.alpha = nn.Parameter(torch.ones(1) * 0.5)
        
    def _create_area_attention(self, dim, num_heads, area):
        """Create area attention module similar to AAttn"""
        head_dim = dim // num_heads
        all_head_dim = head_dim * num_heads
        
        return nn.ModuleDict({
            'qkv': Conv(dim, all_head_dim * 3, 1, act=False),
            'proj': Conv(all_head_dim, dim, 1, act=False),
            'pe': Conv(all_head_dim, dim, 7, 1, 3, g=dim, act=False)
        })
    
    def forward(self, x):
        """Forward pass with gated area attention"""
        shortcut = x
        B, C, H, W = x.shape
        
        # Area attention path
        attn_out = self._forward_area_attention(x)
        
        # Gated mechanism path
        gate = self.gate_proj(x)  # Generate gating signal [B, C, H, W]
        gated_input = x * gate  # Apply gating to input
        gated_out = self.gated_ffn(gated_input)
        
        # Adaptive mixing of attention and gated features
        mixed_out = self.alpha * attn_out + (1 - self.alpha) * gated_out
        
        return shortcut + mixed_out
    
    def _forward_area_attention(self, x):
        """Simplified area attention forward pass"""
        B, C, H, W = x.shape
        N = H * W
        
        # Generate Q, K, V through convolution
        qkv = self.area_attn['qkv'](x).flatten(2).transpose(1, 2)  # [B, N, 3C]
        
        # Simplified attention computation
        q, k, v = qkv.chunk(3, dim=-1)
        scale = (C // 8) ** -0.5  # Simplified scaling
        
        attn = torch.softmax(q @ k.transpose(-2, -1) * scale, dim=-1)
        out = attn @ v
        
        # Reshape and project
        out = out.transpose(1, 2).reshape(B, C, H, W)
        out = self.area_attn['proj'](out)
        
        return out


class GatedA2C2f(nn.Module):
    """
    Gated Area-Attention C2f module that combines:
    - A2C2f's area attention mechanism
    - Gated control for dynamic feature selection
    - Backward compatibility with existing YOLO architectures
    
    This module can replace A2C2f in YOLO12 or C3k2 in YOLO11 while
    providing enhanced feature processing capabilities.
    
    Args:
        c1 (int): Input channels
        c2 (int): Output channels
        n (int): Number of GatedABlock layers
        shortcut (bool): Whether to use shortcut connections
        g (int): Groups for convolutions
        e (float): Channel expansion ratio
        gate_ratio (float): Ratio for gated mechanism (auto-configured in tasks.py)
        area (int): Area division for attention (auto-configured in tasks.py)
    """
    def __init__(self, c1, c2, n=1, shortcut=True, g=1, e=0.5, gate_ratio=0.5, area=1, **kwargs):
        super().__init__()
        
        self.c = int(c2 * e)  # hidden channels
        
        # Ensure dimension compatibility for attention heads - make it divisible by 32
        if self.c % 32 != 0:
            self.c = ((self.c + 31) // 32) * 32  # Round up to nearest multiple of 32
        
        # Input/output projections
        self.cv1 = Conv(c1, self.c, 1, 1)
        self.cv2 = Conv((1 + n) * self.c, c2, 1)
        
        # Gated area attention blocks
        self.m = nn.ModuleList([
            GatedABlock(
                dim=self.c,
                num_heads=self.c // 32,  # Ensure proper head count
                area=area,
                gate_ratio=gate_ratio
            ) for _ in range(n)
        ])
        
        # Learnable residual scaling (similar to A2C2f)
        self.gamma = nn.Parameter(0.01 * torch.ones(c2), requires_grad=True) if shortcut else None
        
    def forward(self, x):
        """Forward pass through gated area attention layers"""
        shortcut = x
        
        # Process through gated blocks
        y = [self.cv1(x)]
        y.extend(m(y[-1]) for m in self.m)
        
        # Concatenate and project
        out = self.cv2(torch.cat(y, 1))
        
        # Apply learnable residual scaling if enabled
        if self.gamma is not None:
            out = shortcut + self.gamma.view(-1, self.gamma.size(0), 1, 1) * out
            
        return out


class AdaptiveGatedC3k2(nn.Module):
    """
    Adaptive Gated C3k2 that can dynamically choose between:
    - Traditional C3k2 behavior for efficiency
    - Gated mechanism for enhanced feature processing
    - Area attention for spatial awareness
    
    This provides a unified interface that can adapt based on:
    - Input feature resolution
    - Computational budget
    - Task requirements
    
    Args:
        c1 (int): Input channels
        c2 (int): Output channels  
        n (int): Number of layers
        shortcut (bool): Whether to use shortcut connections
        g (int): Groups for convolutions
        e (float): Channel expansion ratio
        adaptive_mode (str): 'auto', 'traditional', or 'gated' (auto-configured in tasks.py)
        gate_threshold (float): Threshold for adaptive mode switching (auto-configured in tasks.py)
        area (int): Area division for attention (auto-configured in tasks.py)
    """
    def __init__(self, c1, c2, n=1, shortcut=True, g=1, e=0.5, 
                 adaptive_mode='auto', gate_threshold=0.5, area=1, **kwargs):
        super().__init__()
        
        self.adaptive_mode = adaptive_mode
        self.gate_threshold = gate_threshold
        
        # Traditional C3k2 path - explicitly pass keyword arguments to avoid parameter order issues
        self.traditional_path = C3k2(c1=c1, c2=c2, n=n, c3k=False, e=e, g=g, shortcut=shortcut)
        
        # Gated enhancement path - explicitly pass keyword arguments
        default_gate_ratio = 0.5  # Default gate ratio if not provided
        self.gated_path = GatedA2C2f(c1=c1, c2=c2, n=n, shortcut=shortcut, g=g, e=e, 
                                    gate_ratio=default_gate_ratio, area=area)
        
        # Adaptive gate controller
        if adaptive_mode == 'auto':
            self.gate_controller = nn.Sequential(
                nn.AdaptiveAvgPool2d(1),
                nn.Conv2d(c1, c1 // 4, 1),
                nn.ReLU(),
                nn.Conv2d(c1 // 4, 1, 1),
                nn.Sigmoid()
            )
        
    def forward(self, x):
        """Adaptive forward pass"""
        if self.adaptive_mode == 'traditional':
            return self.traditional_path(x)
        elif self.adaptive_mode == 'gated':
            return self.gated_path(x)
        else:  # auto mode
            # Compute gating signal based on input characteristics
            gate_signal = self.gate_controller(x)
            gate_value = gate_signal.mean().item()
            
            if gate_value > self.gate_threshold:
                return self.gated_path(x)
            else:
                return self.traditional_path(x)
>>>>>>> 15ed1010
<|MERGE_RESOLUTION|>--- conflicted
+++ resolved
@@ -10,11 +10,6 @@
 
 import einops
 from einops import rearrange
-from timm.models.layers import to_2tuple, trunc_normal_
-
-# from basicsr.archs.arch_util import LayerNorm2d
-from timm.models.layers import LayerNorm2d
-# from natten.functional import na2d_qk, na2d_av
 
 
 class DropPath(nn.Module):
@@ -33,18 +28,30 @@
         output = x.div(keep_prob) * random_tensor
         return output
 
+
+class DropPath(nn.Module):
+    """Drop paths (Stochastic Depth) per sample (when applied in main path of residual blocks)."""
+    def __init__(self, drop_prob=None):
+        super(DropPath, self).__init__()
+        self.drop_prob = drop_prob
+
+    def forward(self, x):
+        if self.drop_prob == 0. or not self.training:
+            return x
+        keep_prob = 1 - self.drop_prob
+        shape = (x.shape[0],) + (1,) * (x.ndim - 1)
+        random_tensor = keep_prob + torch.rand(shape, dtype=x.dtype, device=x.device)
+        random_tensor.floor_()
+        output = x.div(keep_prob) * random_tensor
+        return output
+
 __all__= (
     "DepthwiseSeparableConv",
     "WaveletDownsampleWrapper",
     "CED",
-<<<<<<< HEAD
-    # "GGmix",
-    # "DeformableNeighborhoodAttention",
-=======
     "GatedABlock",
     "GatedA2C2f",
     "AdaptiveGatedC3k2",
->>>>>>> 15ed1010
 )
 
 #region WaveletDownsampleWrapper
@@ -212,235 +219,6 @@
         x = self.bottleneck(x)
         x = self.pointwise(x)
         return x
-<<<<<<< HEAD
-
-FUSED = True
-class DeformableNeighborhoodAttention(nn.Module):
-
-# 使用例：- [-1, 1, DeformableNeighborhoodAttention, [512, 8, 7]]  # 参数: dim, num_heads, kernel_size
-    def __init__(
-        self,
-        dim: int,
-        num_heads: int,
-        kernel_size: int,
-        dilation: int = 1,
-        offset_range_factor=1.0,
-        stride=1,
-        use_pe=True,
-        dwc_pe=True,
-        no_off=False,
-        fixed_pe=False,
-        is_causal: bool = False,
-        rel_pos_bias: bool = False,
-        attn_drop: float = 0.0,
-        proj_drop: float = 0.0,
-    ):
-
-        super().__init__()
-        n_head_channels = dim // num_heads
-        n_groups = num_heads
-        self.dwc_pe = dwc_pe
-        self.n_head_channels = n_head_channels
-        self.scale = self.n_head_channels ** -0.5
-        self.n_heads = num_heads
-        self.nc = n_head_channels * num_heads
-        self.n_groups = num_heads
-        self.n_group_channels = self.nc // self.n_groups
-        self.n_group_heads = self.n_heads // self.n_groups
-        self.use_pe = use_pe
-        self.fixed_pe = fixed_pe
-        self.no_off = no_off
-        self.offset_range_factor = offset_range_factor
-        self.ksize = kernel_size
-        self.kernel_size = (kernel_size, kernel_size)
-        self.stride = stride
-        self.dilation = dilation
-        self.is_causal = is_causal
-        kk = self.ksize
-        pad_size = kk // 2 if kk != stride else 0
-
-        self.conv_offset = nn.Sequential(
-            nn.Conv2d(self.n_group_channels, self.n_group_channels,
-                      kk, stride, pad_size, groups=self.n_group_channels),
-            LayerNorm2d(self.n_group_channels),
-            nn.GELU(),
-            nn.Conv2d(self.n_group_channels, 2, 1, 1, 0, bias=False)
-        )
-        if self.no_off:
-            for m in self.conv_offset.parameters():
-                m.requires_grad_(False)
-
-        self.proj_q = nn.Conv2d(
-            self.nc, self.nc,
-            kernel_size=1, stride=1, padding=0
-        )
-
-        self.proj_k = nn.Conv2d(
-            self.nc, self.nc,
-            kernel_size=1, stride=1, padding=0
-        )
-
-        self.proj_v = nn.Conv2d(
-            self.nc, self.nc,
-            kernel_size=1, stride=1, padding=0
-        )
-
-        self.proj_out = nn.Conv2d(
-            self.nc, self.nc,
-            kernel_size=1, stride=1, padding=0
-        )
-
-        if rel_pos_bias:
-            self.rpb = nn.Parameter(
-                torch.zeros(
-                    num_heads,
-                    (2 * self.kernel_size[0] - 1),
-                    (2 * self.kernel_size[1] - 1),
-                )
-            )
-            trunc_normal_(self.rpb, std=0.02, mean=0.0, a=-2.0, b=2.0)
-        else:
-            self.register_parameter("rpb", None)
-
-        self.proj_drop = nn.Dropout(proj_drop, inplace=True)
-        self.attn_drop = nn.Dropout(attn_drop, inplace=True)
-
-        self.rpe_table = nn.Conv2d(
-            self.nc, self.nc, kernel_size=3, stride=1, padding=1, groups=self.nc)
-
-    @torch.no_grad()
-    def _get_ref_points(self, H_key, W_key, B, dtype, device):
-
-        ref_y, ref_x = torch.meshgrid(
-            torch.linspace(0.5, H_key - 0.5, H_key,
-                           dtype=dtype, device=device),
-            torch.linspace(0.5, W_key - 0.5, W_key,
-                           dtype=dtype, device=device),
-            indexing='ij'
-        )
-        ref = torch.stack((ref_y, ref_x), -1)
-        ref[..., 1].div_(W_key - 1.0).mul_(2.0).sub_(1.0)
-        ref[..., 0].div_(H_key - 1.0).mul_(2.0).sub_(1.0)
-        ref = ref[None, ...].expand(
-            B * self.n_groups, -1, -1, -1)  # B * g H W 2
-
-        return ref
-
-    @torch.no_grad()
-    def _get_q_grid(self, H, W, B, dtype, device):
-
-        ref_y, ref_x = torch.meshgrid(
-            torch.arange(0, H, dtype=dtype, device=device),
-            torch.arange(0, W, dtype=dtype, device=device),
-            indexing='ij'
-        )
-        ref = torch.stack((ref_y, ref_x), -1)
-        ref[..., 1].div_(W - 1.0).mul_(2.0).sub_(1.0)
-        ref[..., 0].div_(H - 1.0).mul_(2.0).sub_(1.0)
-        ref = ref[None, ...].expand(
-            B * self.n_groups, -1, -1, -1)  # B * g H W 2
-
-        return ref
-
-    def forward(self, x):
-
-        B, C, H, W = x.size()
-        dtype, device = x.dtype, x.device
-
-        q = self.proj_q(x)
-        q_off = einops.rearrange(
-            q, 'b (g c) h w -> (b g) c h w', g=self.n_groups, c=self.n_group_channels)
-        offset = self.conv_offset(q_off).contiguous()  # B * g 2 Hg Wg
-
-        Hk, Wk = offset.size(2), offset.size(3)
-
-        if self.offset_range_factor >= 0 and not self.no_off:
-            offset_range = torch.tensor(
-                [1.0 / (Hk - 1.0), 1.0 / (Wk - 1.0)], device=device).reshape(1, 2, 1, 1)
-            offset = offset.tanh().mul(offset_range).mul(self.offset_range_factor)
-
-        offset = einops.rearrange(offset, 'b p h w -> b h w p')
-        reference = self._get_ref_points(Hk, Wk, B, dtype, device)
-
-        if self.no_off:
-            offset = offset.fill_(0.0)
-
-        if self.offset_range_factor >= 0:
-            pos = offset + reference
-        else:
-            pos = (offset + reference).clamp(-1., +1.)
-
-        if self.no_off:
-            x_sampled = F.avg_pool2d(
-                x, kernel_size=self.stride, stride=self.stride)
-            assert x_sampled.size(2) == Hk and x_sampled.size(
-                3) == Wk, f"Size is {x_sampled.size()}"
-        else:
-            x_sampled = F.grid_sample(
-                input=x.reshape(B * self.n_groups,
-                                self.n_group_channels, H, W),
-                grid=pos[..., (1, 0)],  # y, x -> x, y
-                mode='bilinear', align_corners=True)  # B * g, Cg, Hg, Wg
-
-        x_sampled = x_sampled.reshape(B, C, H, W)
-
-        residual_lepe = self.rpe_table(q)
-
-        if self.rpb is not None or not FUSED:
-            q = einops.rearrange(q, 'b (g c) h w -> b g h w c',
-                                 g=self.n_groups, b=B, c=self.n_group_channels, h=H, w=W)
-            k = einops.rearrange(self.proj_k(x_sampled), 'b (g c) h w -> b g h w c',
-                                 g=self.n_groups, b=B, c=self.n_group_channels, h=H, w=W)
-            v = einops.rearrange(self.proj_v(x_sampled), 'b (g c) h w -> b g h w c',
-                                 g=self.n_groups, b=B, c=self.n_group_channels, h=H, w=W)
-
-            q = q*self.scale
-            attn = na2d_qk(
-                q,
-                k,
-                kernel_size=self.kernel_size,
-                dilation=self.dilation,
-                is_causal=self.is_causal,
-                rpb=self.rpb,
-            )
-            attn = attn.softmax(dim=-1)
-            attn = self.attn_drop(attn)
-            out = na2d_av(
-                attn,
-                v,
-                kernel_size=self.kernel_size,
-                dilation=self.dilation,
-                is_causal=self.is_causal,
-            )
-            out = einops.rearrange(out, 'b g h w c -> b (g c) h w')
-
-        else:
-            q = einops.rearrange(q, 'b (g c) h w -> b h w g c',
-                                 g=self.n_groups, b=B, c=self.n_group_channels, h=H, w=W)
-            k = einops.rearrange(self.proj_k(x_sampled), 'b (g c) h w -> b h w g c',
-                                 g=self.n_groups, b=B, c=self.n_group_channels, h=H, w=W)
-            v = einops.rearrange(self.proj_v(x_sampled), 'b (g c) h w -> b h w g c',
-                                 g=self.n_groups, b=B, c=self.n_group_channels, h=H, w=W)
-            out = na2d(
-                q,
-                k,
-                v,
-                kernel_size=self.kernel_size,
-                dilation=self.dilation,
-                is_causal=self.is_causal,
-                rpb=self.rpb,
-                scale=self.scale,
-            )
-            out = out.reshape(B, H, W, C).permute(0, 3, 1, 2)
-
-        if self.use_pe and self.dwc_pe:
-            out = out + residual_lepe
-
-        y = self.proj_drop(self.proj_out(out))
-
-        return y
-#endregion
-=======
     
 
 class GatedABlock(nn.Module):
@@ -661,5 +439,4 @@
             if gate_value > self.gate_threshold:
                 return self.gated_path(x)
             else:
-                return self.traditional_path(x)
->>>>>>> 15ed1010
+                return self.traditional_path(x)